use crate::client::{
    sync_state::FILTER_ID_SHIFT,
    transactions::{PaymentTransactionData, TransactionTemplate},
    Client,
};
use crypto::{dsa::rpo_falcon512::KeyPair, Felt, FieldElement, StarkField};
use miden_lib::transaction::TransactionKernel;
use miden_node_proto::{
    account::AccountId as ProtoAccountId,
    block_header::BlockHeader as NodeBlockHeader,
    merkle::MerklePath,
    note::NoteSyncRecord,
    requests::{SubmitProvenTransactionRequest, SyncStateRequest},
    responses::{NullifierUpdate, SubmitProvenTransactionResponse, SyncStateResponse},
};
use mock::{
    constants::{generate_account_seed, AccountSeedType},
    mock::account::mock_account,
};

use mock::mock::{
    block,
    notes::{mock_notes, AssetPreservationStatus},
};
use objects::{transaction::InputNotes, utils::collections::BTreeMap};

use crate::store::accounts::AuthInfo;

use objects::{
    accounts::{AccountId, AccountType},
    assets::FungibleAsset,
};

/// Mock RPC API
///
/// This struct implements the RPC API used by the client to communicate with the node. It is
/// intended to be used for testing purposes only.
pub struct MockRpcApi {
    pub sync_state_requests: BTreeMap<SyncStateRequest, SyncStateResponse>,
}

impl Default for MockRpcApi {
    fn default() -> Self {
        Self {
            sync_state_requests: generate_sync_state_mock_requests(),
        }
    }
}

impl MockRpcApi {
    /// Executes the specified sync state request and returns the response.
    pub async fn sync_state(
        &mut self,
        request: impl tonic::IntoRequest<SyncStateRequest>,
    ) -> std::result::Result<tonic::Response<SyncStateResponse>, tonic::Status> {
        let request: SyncStateRequest = request.into_request().into_inner();

        // Match request -> response through block_nu,
        match self
            .sync_state_requests
            .iter()
            .find(|(req, _resp)| req.block_num == request.block_num)
        {
            Some((_req, response)) => {
                let response = response.clone();
                Ok(tonic::Response::new(response))
            }
            None => Err(tonic::Status::not_found(
                "no response for sync state request",
            )),
        }
    }

    pub async fn submit_proven_transaction(
        &mut self,
        request: impl tonic::IntoRequest<SubmitProvenTransactionRequest>,
    ) -> std::result::Result<tonic::Response<SubmitProvenTransactionResponse>, tonic::Status> {
        let _request = request.into_request().into_inner();
        let response = SubmitProvenTransactionResponse {};

        // TODO: add some basic validations to test error cases

        Ok(tonic::Response::new(response))
    }
}

/// Generates mock sync state requests and responses
fn create_mock_sync_state_request_for_account_and_notes(
    requests: &mut BTreeMap<SyncStateRequest, SyncStateResponse>,
    account_id: AccountId,
    recorded_notes: &InputNotes,
) {
    let accounts = vec![ProtoAccountId {
        id: u64::from(account_id),
    }];

    let nullifiers: Vec<u32> = recorded_notes
        .iter()
        .map(|note| (note.note().nullifier().as_elements()[3].as_int() >> FILTER_ID_SHIFT) as u32)
        .collect();

    let assembler = TransactionKernel::assembler();
    let account = mock_account(None, Felt::ONE, None, &assembler);
    let (_consumed, created_notes) = mock_notes(&assembler, &AssetPreservationStatus::Preserved);

    // create a state sync request
    let request = SyncStateRequest {
        block_num: 0,
        account_ids: accounts.clone(),
        note_tags: vec![],
        nullifiers: nullifiers.clone(),
    };

    let chain_tip = 10;

    // create a block header for the response
    let block_header: objects::BlockHeader = block::mock_block_header(8, None, None, &[]);

    // create a state sync response
    let response = SyncStateResponse {
        chain_tip,
        mmr_delta: None,
        block_path: None,
        block_header: Some(NodeBlockHeader::from(block_header)),
        accounts: vec![],
        notes: vec![NoteSyncRecord {
            note_index: 0,
            note_hash: Some(created_notes.first().unwrap().id().into()),
            sender: account.id().into(),
            tag: 0u64,
            num_assets: 2,
            merkle_path: Some(MerklePath::default()),
        }],
        nullifiers: vec![NullifierUpdate {
            nullifier: Some(recorded_notes.get_note(0).note().nullifier().inner().into()),
            block_num: 7,
        }],
    };
    requests.insert(request, response);

    // SECOND REQUEST
    // ---------------------------------------------------------------------------------

    // create a state sync request
    let request = SyncStateRequest {
        block_num: 8,
<<<<<<< HEAD
        account_ids: accounts,
=======
        account_ids: accounts.clone(),
>>>>>>> 1a8176c2
        note_tags: vec![],
        nullifiers,
    };

    // create a block header for the response
    let block_header: objects::BlockHeader = block::mock_block_header(10, None, None, &[]);

    // create a state sync response
    let response = SyncStateResponse {
        chain_tip,
        mmr_delta: None,
        block_path: None,
        block_header: Some(NodeBlockHeader::from(block_header)),
        accounts: vec![],
        notes: vec![NoteSyncRecord {
            note_index: 0,
            note_hash: Some(created_notes.first().unwrap().id().into()),
            sender: account.id().into(),
            tag: 0u64,
            num_assets: 2,
            merkle_path: Some(MerklePath::default()),
        }],
        nullifiers: vec![NullifierUpdate {
            nullifier: Some(recorded_notes.get_note(0).note().nullifier().inner().into()),
            block_num: 7,
        }],
    };

    requests.insert(request, response);
}

/// Generates mock sync state requests and responses
fn generate_sync_state_mock_requests() -> BTreeMap<SyncStateRequest, SyncStateResponse> {
    use mock::mock::{account::MockAccountType, transaction::mock_inputs};

    // generate test data
    let transaction_inputs = mock_inputs(
        MockAccountType::StandardExisting,
        AssetPreservationStatus::Preserved,
    );

    // create sync state requests
    let mut requests = BTreeMap::new();

    create_mock_sync_state_request_for_account_and_notes(
        &mut requests,
        transaction_inputs.account().id(),
        transaction_inputs.input_notes(),
    );

    requests
}

/// inserts mock note and account data into the client
pub fn insert_mock_data(client: &mut Client) {
    use mock::mock::{account::MockAccountType, transaction::mock_inputs};

    // generate test data
    let transaction_inputs = mock_inputs(
        MockAccountType::StandardExisting,
        AssetPreservationStatus::Preserved,
    );

    let assembler = TransactionKernel::assembler();
    let (account_id, account_seed) =
        generate_account_seed(AccountSeedType::RegularAccountUpdatableCodeOnChain);
    let account = mock_account(Some(account_id.into()), Felt::ONE, None, &assembler);
    let (_consumed, created_notes) = mock_notes(&assembler, &AssetPreservationStatus::Preserved);

    // insert notes into database
    for note in transaction_inputs.input_notes().clone().into_iter() {
        client.import_input_note(note.into()).unwrap();
    }

    // insert notes into database
    for note in created_notes {
        client.import_input_note(note.into()).unwrap();
    }

    // insert account
    let key_pair: KeyPair = KeyPair::new()
        .map_err(|err| format!("Error generating KeyPair: {}", err))
        .unwrap();
    client
        .insert_account(&account, account_seed, &AuthInfo::RpoFalcon512(key_pair))
        .unwrap();

    // insert some sync request
    create_mock_sync_state_request_for_account_and_notes(
        &mut client.rpc_api.sync_state_requests,
        account_id,
        transaction_inputs.input_notes(),
    );
}

pub async fn create_mock_transaction(client: &mut Client) {
    let key_pair: KeyPair = KeyPair::new()
        .map_err(|err| format!("Error generating KeyPair: {}", err))
        .unwrap();
    let auth_scheme: miden_lib::AuthScheme = miden_lib::AuthScheme::RpoFalcon512 {
        pub_key: key_pair.public_key(),
    };

    let mut rng = rand::thread_rng();
    // we need to use an initial seed to create the wallet account
    let init_seed: [u8; 32] = rand::Rng::gen(&mut rng);

    let (sender_account, seed) = miden_lib::accounts::wallets::create_basic_wallet(
        init_seed,
        auth_scheme,
        AccountType::RegularAccountImmutableCode,
    )
    .unwrap();

    client
        .insert_account(&sender_account, seed, &AuthInfo::RpoFalcon512(key_pair))
        .unwrap();

    let key_pair: KeyPair = KeyPair::new()
        .map_err(|err| format!("Error generating KeyPair: {}", err))
        .unwrap();
    let auth_scheme: miden_lib::AuthScheme = miden_lib::AuthScheme::RpoFalcon512 {
        pub_key: key_pair.public_key(),
    };

    let mut rng = rand::thread_rng();
    // we need to use an initial seed to create the wallet account
    let init_seed: [u8; 32] = rand::Rng::gen(&mut rng);

    let (target_account, seed) = miden_lib::accounts::wallets::create_basic_wallet(
        init_seed,
        auth_scheme,
        AccountType::RegularAccountImmutableCode,
    )
    .unwrap();

    client
        .insert_account(&target_account, seed, &AuthInfo::RpoFalcon512(key_pair))
        .unwrap();

    let key_pair: KeyPair = KeyPair::new()
        .map_err(|err| format!("Error generating KeyPair: {}", err))
        .unwrap();
    let auth_scheme: miden_lib::AuthScheme = miden_lib::AuthScheme::RpoFalcon512 {
        pub_key: key_pair.public_key(),
    };

    let mut rng = rand::thread_rng();
    // we need to use an initial seed to create the wallet account
    let init_seed: [u8; 32] = rand::Rng::gen(&mut rng);

    let max_supply = 10000u64.to_le_bytes();

    let (faucet, seed) = miden_lib::accounts::faucets::create_basic_fungible_faucet(
        init_seed,
        objects::assets::TokenSymbol::new("MOCK").unwrap(),
        4u8,
        crypto::Felt::try_from(max_supply.as_slice()).unwrap(),
        auth_scheme,
    )
    .unwrap();

    client
        .insert_account(&faucet, seed, &AuthInfo::RpoFalcon512(key_pair))
        .unwrap();

    let asset: objects::assets::Asset = FungibleAsset::new(faucet.id(), 5u64).unwrap().into();

    // Insert a P2ID transaction object

    let transaction_template = TransactionTemplate::PayToId(PaymentTransactionData::new(
        asset,
        sender_account.id(),
        target_account.id(),
    ));

    let transaction_execution_result = client.new_transaction(transaction_template).unwrap();

    client
        .send_transaction(transaction_execution_result)
        .await
        .unwrap();
}

#[cfg(test)]
impl Client {
    /// Helper function to set a data store to conveniently mock data for tests
    pub fn set_data_store(
        &mut self,
        data_store: crate::store::mock_executor_data_store::MockDataStore,
    ) {
        self.tx_executor = miden_tx::TransactionExecutor::new(data_store);
    }
}<|MERGE_RESOLUTION|>--- conflicted
+++ resolved
@@ -144,11 +144,7 @@
     // create a state sync request
     let request = SyncStateRequest {
         block_num: 8,
-<<<<<<< HEAD
         account_ids: accounts,
-=======
-        account_ids: accounts.clone(),
->>>>>>> 1a8176c2
         note_tags: vec![],
         nullifiers,
     };
