use crate::errors::StoreError;

use super::Store;

use clap::error::Result;
use crypto::utils::{Deserializable, Serializable};
<<<<<<< HEAD
use miden_node_proto::block_header::BlockHeader;
use miden_node_proto::responses::SyncStateResponse;
use objects::notes::NoteScript;
=======
use crypto::Word;
use objects::notes::{Note, NoteInputs, NoteScript, NoteVault};
>>>>>>> 7bc9e250

use objects::{
    accounts::AccountId,
    notes::{NoteMetadata, RecordedNote},
    Digest, Felt,
};
use rusqlite::params;

// TYPES
// ================================================================================================

type SerializedInputNoteData = (
    String,
    String,
    Vec<u8>,
    String,
    String,
    String,
    i64,
    i64,
    i64,
    Option<String>,
    String,
    String,
    u32,
);

type SerializedInputNoteParts = (
    Vec<u8>,
    String,
    String,
    String,
    u64,
    u64,
    u64,
    Option<String>,
);

// NOTE FILTER
// ================================================================================================
/// Represents a filter for input notes
pub enum InputNoteFilter {
    All,
    Consumed,
    Committed,
    Pending,
}

impl InputNoteFilter {
    pub fn to_query(&self) -> String {
        let base = String::from("SELECT script, inputs, vault, serial_num, sender_id, tag, num_assets, inclusion_proof FROM input_notes");
        match self {
            InputNoteFilter::All => base,
            InputNoteFilter::Committed => format!("{base} WHERE status = 'committed'"),
            InputNoteFilter::Consumed => format!("{base} WHERE status = 'consumed'"),
            InputNoteFilter::Pending => format!("{base} WHERE status = 'pending'"),
        }
    }
}

#[derive(Debug)]
pub enum NoteType {
    PendingNote(Note),
    CommittedNote(RecordedNote),
}

impl NoteType {
    pub fn hash(&self) -> Digest {
        match self {
            NoteType::PendingNote(n) => n.hash(),
            NoteType::CommittedNote(n) => n.note().hash(),
        }
    }

    pub fn script(&self) -> &NoteScript {
        match self {
            NoteType::PendingNote(n) => n.script(),
            NoteType::CommittedNote(n) => n.note().script(),
        }
    }

    pub fn vault(&self) -> &NoteVault {
        match self {
            NoteType::PendingNote(n) => n.vault(),
            NoteType::CommittedNote(n) => n.note().vault(),
        }
    }

    pub fn inputs(&self) -> &NoteInputs {
        match self {
            NoteType::PendingNote(n) => n.inputs(),
            NoteType::CommittedNote(n) => n.note().inputs(),
        }
    }

    pub fn serial_num(&self) -> Word {
        match self {
            NoteType::PendingNote(n) => n.serial_num(),
            NoteType::CommittedNote(n) => n.note().serial_num(),
        }
    }
}

impl Store {
    // NOTES
    // --------------------------------------------------------------------------------------------

    /// Retrieves the input notes from the database
    pub fn get_input_notes(
        &self,
        note_filter: InputNoteFilter,
    ) -> Result<Vec<NoteType>, StoreError> {
        self.db
            .prepare(&note_filter.to_query())
            .map_err(StoreError::QueryError)?
            .query_map([], parse_input_note_columns)
            .expect("no binding parameters used in query")
            .map(|result| {
                result
                    .map_err(StoreError::ColumnParsingError)
                    .and_then(parse_input_note)
            })
            .collect::<Result<Vec<NoteType>, _>>()
    }

    /// Retrieves pending (ie, not committed/consumed) note hashes
    pub fn get_pending_note_hashes(&self) -> Result<Vec<Digest>, StoreError> {
        self.db
            .prepare(&InputNoteFilter::Pending.to_query())
            .map_err(StoreError::QueryError)?
            .query_map([], parse_input_note_columns)
            .expect("no binding parameters used in query")
            .map(|result| {
                result
                    .map_err(StoreError::ColumnParsingError)
                    .and_then(parse_input_note)
            })
            .filter_map(|note| {
                if let Ok(NoteType::PendingNote(inner_note)) = note {
                    Some(Ok(inner_note.hash()))
                } else {
                    None
                }
            })
            .collect::<Result<Vec<Digest>, _>>()
    }

    /// Retrieves pending (ie, not committed/consumed) note hashes
    pub fn get_recorded_notes(&self) -> Result<Vec<RecordedNote>, StoreError> {
        self.db
            .prepare(&InputNoteFilter::All.to_query())
            .map_err(StoreError::QueryError)?
            .query_map([], parse_input_note_columns)
            .expect("no binding parameters used in query")
            .map(|result| {
                result
                    .map_err(StoreError::ColumnParsingError)
                    .and_then(parse_input_note)
            })
            .filter_map(|note| {
                if let Ok(NoteType::CommittedNote(inner_note)) = note {
                    Some(Ok(inner_note))
                } else {
                    None
                }
            })
            .collect::<Result<Vec<RecordedNote>, _>>()
    }

    /// Retrieves the input note with the specified hash from the database
    pub fn get_input_note_by_hash(&self, hash: Digest) -> Result<NoteType, StoreError> {
        let query_hash = &hash.to_string();
        const QUERY: &str = "SELECT script, inputs, vault, serial_num, sender_id, tag, num_assets, inclusion_proof FROM input_notes WHERE hash = ?";

        self.db
            .prepare(QUERY)
            .map_err(StoreError::QueryError)?
            .query_map(params![query_hash.to_string()], parse_input_note_columns)
            .map_err(StoreError::QueryError)?
            .map(|result| {
                result
                    .map_err(StoreError::ColumnParsingError)
                    .and_then(parse_input_note)
            })
            .next()
            .ok_or(StoreError::InputNoteNotFound(hash))?
    }

    /// Inserts the provided input note into the database
    pub fn insert_input_note(&self, recorded_note: &RecordedNote) -> Result<(), StoreError> {
        let (
            hash,
            nullifier,
            script,
            vault,
            inputs,
            serial_num,
            sender_id,
            tag,
            num_assets,
            inclusion_proof,
            recipients,
            status,
            commit_height,
        ) = serialize_input_note(recorded_note)?;

        const QUERY: &str = "\
        INSERT INTO input_notes
            (hash, nullifier, script, vault, inputs, serial_num, sender_id, tag, num_assets, inclusion_proof, recipients, status, commit_height)
         VALUES (?, ?, ?, ?, ?, ?, ?, ?, ?, ?, ?, ?, ?)";

        self.db
            .execute(
                QUERY,
                params![
                    hash,
                    nullifier,
                    script,
                    vault,
                    inputs,
                    serial_num,
                    sender_id,
                    tag,
                    num_assets,
                    inclusion_proof,
                    recipients,
                    status,
                    commit_height
                ],
            )
            .map_err(StoreError::QueryError)
            .map(|_| ())
    }

    /// Inserts the provided Note (that has not yet been committed to the network) into the database with a pending status
    pub fn insert_pending_note(&self, note: &Note) -> Result<(), StoreError> {
        let (
            hash,
            nullifier,
            script,
            vault,
            inputs,
            serial_num,
            sender_id,
            tag,
            num_assets,
            inclusion_proof,
            recipients,
            status,
            commit_height,
        ) = serialize_pending_note(note)?;

        const QUERY: &str = "\
        INSERT INTO input_notes
            (hash, nullifier, script, vault, inputs, serial_num, sender_id, tag, num_assets, inclusion_proof, recipients, status, commit_height)
        VALUES (?, ?, ?, ?, ?, ?, ?, ?, ?, ?, ?, ?, ?)";

        self.db
            .execute(
                QUERY,
                params![
                    hash,
                    nullifier,
                    script,
                    vault,
                    inputs,
                    serial_num,
                    sender_id,
                    tag,
                    num_assets,
                    inclusion_proof,
                    recipients,
                    status,
                    commit_height
                ],
            )
            .map_err(StoreError::QueryError)
            .map(|_| ())
    }

    /// Returns the nullifiers of all unspent input notes
    pub fn get_unspent_input_note_nullifiers(&self) -> Result<Vec<Digest>, StoreError> {
        const QUERY: &str = "SELECT nullifier FROM input_notes WHERE status = 'committed'";

        self.db
            .prepare(QUERY)
            .map_err(StoreError::QueryError)?
            .query_map([], |row| row.get(0))
            .expect("no binding parameters used in query")
            .map(|result| {
                result
                    .map_err(StoreError::ColumnParsingError)
                    .and_then(|v: String| Digest::try_from(v).map_err(StoreError::HexParseError))
            })
<<<<<<< HEAD
            .next()
            .expect("state sync block number exists")
    }

    /// Applies the provided state sync response to the database
    /// and returns the list of nullifiers that were consumed along with the block number
    pub fn apply_state_sync(
        &mut self,
        sync_state_response: SyncStateResponse,
    ) -> Result<(Vec<Digest>, u32, Option<BlockHeader>), StoreError> {
        let nullifiers = self.get_unspent_input_note_nullifiers()?;
        let mut new_nullifiers = Vec::new();
        for nullifier in &sync_state_response.nullifiers {
            let nullifier = nullifier.nullifier.as_ref().unwrap().try_into().unwrap();
            if nullifiers.contains(&nullifier) {
                new_nullifiers.push(nullifier);
            }
        }

        let tx = self
            .db
            .transaction()
            .map_err(StoreError::TransactionError)?;

        // Update block_num in the state_sync table to response.block_header.block_num.
        const BLOCK_NUMBER_QUERY: &str = "UPDATE state_sync SET block_number = ?";
        tx.execute(BLOCK_NUMBER_QUERY, params![sync_state_response.chain_tip])
            .map_err(StoreError::QueryError)?;

        // Check if the returned account hashes match latest account hashes in the database.
        // If they don't match, something got corrupted and we won't be able to execute
        // transactions against accounts where there is a state mismatch.
        // todo...

        // For any consumed nullifiers update corresponding input notes.
        for nullifier in &new_nullifiers {
            const SPENT_QUERY: &str =
                "UPDATE input_notes SET status = 'consumed' WHERE nullifier = ?";
            let nullifier = nullifier.to_string();
            tx.execute(SPENT_QUERY, params![nullifier])
                .map_err(StoreError::QueryError)?;
        }

        // This also implies that transactions in which these notes were created have also
        // been committed and thus we need to update their state and states of involved accounts accordingly.
        // todo...

        // Update input notes table based on the returned notes.
        // Here, we'll assume that we already have most of the note's details in the table
        // (these notes could be imported previously via a side channel or created locally).
        // But these notes would be missing anchor info (e.g., location in the chain and inclusion path).
        // So, basically, for every returned note:
        for note in sync_state_response.notes {
            // a. We look up a note record by note hash in input_notes table. If no note is found, we just move to the next returned note.
            if let Some(_note_hash) = note.note_hash {
                // let note_hash: [Felt; 4] = [
                //     _note_hash.d0.into(),
                //     _note_hash.d1.into(),
                //     _note_hash.d2.into(),
                //     _note_hash.d3.into(),
                // ];
                // if let Ok(note) = self.get_input_note_by_hash(note_hash.into()) { <-- fails as it attemps to borrow self that is already borrowed by tx
                // b. If a note is found, we update it's anchor info.
                // This will make this note consumable because now we build the inclusion proof for the note
                // (which is required to execute a transaction).
                // }
            }
        }

        // If the response brought back any relevant notes (e.g., the ones that were not ignored in the previous step),
        // we also need to update our chain data tables. The simplest way to do this is to maintain in memory
        // representation of PartialMmr struct which contains info from these tables.
        // Specifically, we need to insert a new block header (from response.block_header)
        if let Some(_block_header) = sync_state_response.block_header.clone() {
            // this function is incomplete, it has a todo!() inside to
            // prevent skipping over it
            // Self::insert_block_header(
            //     &tx,
            //     block_header
            //         .try_into()
            //         .map_err(StoreError::ConversionFailure)?,
            //     chain_mmr_peaks,
            // )?;
        }

        // and also update chain_mmr_nodes table.
        if let Some(_mmr_delta) = sync_state_response.mmr_delta {
            // build chain mmr with data stores on the database
            // apply mmr delta to the chain mmr
            // somehow get diff
            // apply nodes that are missing from the database
        }

        // commit the updates
        tx.commit().map_err(StoreError::QueryError)?;

        Ok((
            new_nullifiers,
            sync_state_response.chain_tip,
            sync_state_response.block_header,
        ))
=======
            .collect::<Result<Vec<Digest>, _>>()
>>>>>>> 7bc9e250
    }
}
// HELPERS
// ================================================================================================

/// Parse input note columns from the provided row into native types.
fn parse_input_note_columns(
    row: &rusqlite::Row<'_>,
) -> Result<SerializedInputNoteParts, rusqlite::Error> {
    let script: Vec<u8> = row.get(0)?;
    let inputs: String = row.get(1)?;
    let vault: String = row.get(2)?;
    let serial_num: String = row.get(3)?;
    let sender_id = row.get::<usize, i64>(4)? as u64;
    let tag = row.get::<usize, i64>(5)? as u64;
    let num_assets = row.get::<usize, i64>(6)? as u64;
    let inclusion_proof: Option<String> = row.get(7)?;
    Ok((
        script,
        inputs,
        vault,
        serial_num,
        sender_id,
        tag,
        num_assets,
        inclusion_proof,
    ))
}

/// Parse a note from the provided parts.
fn parse_input_note(
    serialized_input_note_parts: SerializedInputNoteParts,
) -> Result<NoteType, StoreError> {
    let (script, inputs, vault, serial_num, sender_id, tag, num_assets, inclusion_proof) =
        serialized_input_note_parts;
    let script =
        NoteScript::read_from_bytes(&script).map_err(StoreError::DataDeserializationError)?;
    let inputs = serde_json::from_str(&inputs).map_err(StoreError::JsonDataDeserializationError)?;
    let vault = serde_json::from_str(&vault).map_err(StoreError::JsonDataDeserializationError)?;
    let serial_num =
        serde_json::from_str(&serial_num).map_err(StoreError::JsonDataDeserializationError)?;
    let note_metadata = NoteMetadata::new(
        AccountId::new_unchecked(Felt::new(sender_id)),
        Felt::new(tag),
        Felt::new(num_assets),
    );
    let note = Note::from_parts(script, inputs, vault, serial_num, note_metadata);

    match inclusion_proof {
        Some(proof) => {
            let inclusion_proof =
                serde_json::from_str(&proof).map_err(StoreError::JsonDataDeserializationError)?;
            Ok(NoteType::CommittedNote(RecordedNote::new(
                note,
                inclusion_proof,
            )))
        }
        None => Ok(NoteType::PendingNote(note)),
    }
}

/// Serialize the provided input note into database compatible types.
fn serialize_input_note(
    recorded_note: &RecordedNote,
) -> Result<SerializedInputNoteData, StoreError> {
    let hash = recorded_note.note().hash().to_string();
    let nullifier = recorded_note.note().nullifier().inner().to_string();
    let script = recorded_note.note().script().to_bytes();
    let vault = serde_json::to_string(&recorded_note.note().vault())
        .map_err(StoreError::InputSerializationError)?;
    let inputs = serde_json::to_string(&recorded_note.note().inputs())
        .map_err(StoreError::InputSerializationError)?;
    let serial_num = serde_json::to_string(&recorded_note.note().serial_num())
        .map_err(StoreError::InputSerializationError)?;
    let sender_id = u64::from(recorded_note.note().metadata().sender()) as i64;
    let tag = u64::from(recorded_note.note().metadata().tag()) as i64;
    let num_assets = u64::from(recorded_note.note().metadata().num_assets()) as i64;
    let inclusion_proof = Some(
        serde_json::to_string(&recorded_note.proof())
            .map_err(StoreError::InputSerializationError)?,
    );
    let recipients = serde_json::to_string(&recorded_note.note().metadata().tag())
        .map_err(StoreError::InputSerializationError)?;
    let status = String::from("committed");
<<<<<<< HEAD
    let commit_height = recorded_note.origin().block_num as i64;
=======
    let commit_height = recorded_note.origin().block_num;
    Ok((
        hash,
        nullifier,
        script,
        vault,
        inputs,
        serial_num,
        sender_id,
        tag,
        num_assets,
        inclusion_proof,
        recipients,
        status,
        commit_height,
    ))
}

/// Serialize the provided input note into database compatible types.
fn serialize_pending_note(note: &Note) -> Result<SerializedInputNoteData, StoreError> {
    let hash = serde_json::to_string(&note.hash()).map_err(StoreError::InputSerializationError)?;
    let nullifier = note.nullifier().inner().to_string();
    let script = note.script().to_bytes();
    let vault =
        serde_json::to_string(&note.vault()).map_err(StoreError::InputSerializationError)?;
    let inputs =
        serde_json::to_string(&note.inputs()).map_err(StoreError::InputSerializationError)?;
    let serial_num =
        serde_json::to_string(&note.serial_num()).map_err(StoreError::InputSerializationError)?;
    let sender_id = u64::from(note.metadata().sender()) as i64;
    let tag = u64::from(note.metadata().tag()) as i64;
    let num_assets = u64::from(note.metadata().num_assets()) as i64;
    let inclusion_proof = None;
    let recipients = serde_json::to_string(&note.metadata().tag())
        .map_err(StoreError::InputSerializationError)?;
    let status = String::from("pending");
    let commit_height = 0;

>>>>>>> 7bc9e250
    Ok((
        hash,
        nullifier,
        script,
        vault,
        inputs,
        serial_num,
        sender_id,
        tag,
        num_assets,
        inclusion_proof,
        recipients,
        status,
        commit_height,
    ))
}<|MERGE_RESOLUTION|>--- conflicted
+++ resolved
@@ -4,14 +4,9 @@
 
 use clap::error::Result;
 use crypto::utils::{Deserializable, Serializable};
-<<<<<<< HEAD
-use miden_node_proto::block_header::BlockHeader;
-use miden_node_proto::responses::SyncStateResponse;
+use crypto::Word;
 use objects::notes::NoteScript;
-=======
-use crypto::Word;
-use objects::notes::{Note, NoteInputs, NoteScript, NoteVault};
->>>>>>> 7bc9e250
+use objects::notes::{Note, NoteInputs, NoteVault};
 
 use objects::{
     accounts::AccountId,
@@ -306,111 +301,7 @@
                     .map_err(StoreError::ColumnParsingError)
                     .and_then(|v: String| Digest::try_from(v).map_err(StoreError::HexParseError))
             })
-<<<<<<< HEAD
-            .next()
-            .expect("state sync block number exists")
-    }
-
-    /// Applies the provided state sync response to the database
-    /// and returns the list of nullifiers that were consumed along with the block number
-    pub fn apply_state_sync(
-        &mut self,
-        sync_state_response: SyncStateResponse,
-    ) -> Result<(Vec<Digest>, u32, Option<BlockHeader>), StoreError> {
-        let nullifiers = self.get_unspent_input_note_nullifiers()?;
-        let mut new_nullifiers = Vec::new();
-        for nullifier in &sync_state_response.nullifiers {
-            let nullifier = nullifier.nullifier.as_ref().unwrap().try_into().unwrap();
-            if nullifiers.contains(&nullifier) {
-                new_nullifiers.push(nullifier);
-            }
-        }
-
-        let tx = self
-            .db
-            .transaction()
-            .map_err(StoreError::TransactionError)?;
-
-        // Update block_num in the state_sync table to response.block_header.block_num.
-        const BLOCK_NUMBER_QUERY: &str = "UPDATE state_sync SET block_number = ?";
-        tx.execute(BLOCK_NUMBER_QUERY, params![sync_state_response.chain_tip])
-            .map_err(StoreError::QueryError)?;
-
-        // Check if the returned account hashes match latest account hashes in the database.
-        // If they don't match, something got corrupted and we won't be able to execute
-        // transactions against accounts where there is a state mismatch.
-        // todo...
-
-        // For any consumed nullifiers update corresponding input notes.
-        for nullifier in &new_nullifiers {
-            const SPENT_QUERY: &str =
-                "UPDATE input_notes SET status = 'consumed' WHERE nullifier = ?";
-            let nullifier = nullifier.to_string();
-            tx.execute(SPENT_QUERY, params![nullifier])
-                .map_err(StoreError::QueryError)?;
-        }
-
-        // This also implies that transactions in which these notes were created have also
-        // been committed and thus we need to update their state and states of involved accounts accordingly.
-        // todo...
-
-        // Update input notes table based on the returned notes.
-        // Here, we'll assume that we already have most of the note's details in the table
-        // (these notes could be imported previously via a side channel or created locally).
-        // But these notes would be missing anchor info (e.g., location in the chain and inclusion path).
-        // So, basically, for every returned note:
-        for note in sync_state_response.notes {
-            // a. We look up a note record by note hash in input_notes table. If no note is found, we just move to the next returned note.
-            if let Some(_note_hash) = note.note_hash {
-                // let note_hash: [Felt; 4] = [
-                //     _note_hash.d0.into(),
-                //     _note_hash.d1.into(),
-                //     _note_hash.d2.into(),
-                //     _note_hash.d3.into(),
-                // ];
-                // if let Ok(note) = self.get_input_note_by_hash(note_hash.into()) { <-- fails as it attemps to borrow self that is already borrowed by tx
-                // b. If a note is found, we update it's anchor info.
-                // This will make this note consumable because now we build the inclusion proof for the note
-                // (which is required to execute a transaction).
-                // }
-            }
-        }
-
-        // If the response brought back any relevant notes (e.g., the ones that were not ignored in the previous step),
-        // we also need to update our chain data tables. The simplest way to do this is to maintain in memory
-        // representation of PartialMmr struct which contains info from these tables.
-        // Specifically, we need to insert a new block header (from response.block_header)
-        if let Some(_block_header) = sync_state_response.block_header.clone() {
-            // this function is incomplete, it has a todo!() inside to
-            // prevent skipping over it
-            // Self::insert_block_header(
-            //     &tx,
-            //     block_header
-            //         .try_into()
-            //         .map_err(StoreError::ConversionFailure)?,
-            //     chain_mmr_peaks,
-            // )?;
-        }
-
-        // and also update chain_mmr_nodes table.
-        if let Some(_mmr_delta) = sync_state_response.mmr_delta {
-            // build chain mmr with data stores on the database
-            // apply mmr delta to the chain mmr
-            // somehow get diff
-            // apply nodes that are missing from the database
-        }
-
-        // commit the updates
-        tx.commit().map_err(StoreError::QueryError)?;
-
-        Ok((
-            new_nullifiers,
-            sync_state_response.chain_tip,
-            sync_state_response.block_header,
-        ))
-=======
             .collect::<Result<Vec<Digest>, _>>()
->>>>>>> 7bc9e250
     }
 }
 // HELPERS
@@ -495,9 +386,6 @@
     let recipients = serde_json::to_string(&recorded_note.note().metadata().tag())
         .map_err(StoreError::InputSerializationError)?;
     let status = String::from("committed");
-<<<<<<< HEAD
-    let commit_height = recorded_note.origin().block_num as i64;
-=======
     let commit_height = recorded_note.origin().block_num;
     Ok((
         hash,
@@ -536,7 +424,6 @@
     let status = String::from("pending");
     let commit_height = 0;
 
->>>>>>> 7bc9e250
     Ok((
         hash,
         nullifier,
