-- Create account_code table
CREATE TABLE account_code (
    root BLOB NOT NULL,         -- root of the Merkle tree for all exported procedures in account module.
    procedures BLOB NOT NULL,   -- serialized procedure digests for the account code.
    module BLOB NOT NULL,       -- serialized ModuleAst for the account code.
    PRIMARY KEY (root)
);

-- Create account_storage table
CREATE TABLE account_storage (
    root BLOB NOT NULL,         -- root of the account storage Merkle tree.
    slots BLOB NOT NULL,        -- serialized key-value pair of non-empty account slots.
    PRIMARY KEY (root)
);

-- Create account_vaults table
CREATE TABLE account_vaults (
    root BLOB NOT NULL,         -- root of the Merkle tree for the account asset vault.
    assets BLOB NOT NULL,       -- serialized account vault assets.
    PRIMARY KEY (root)
);

-- Create account_auth table
CREATE TABLE account_auth (
    account_id UNSIGNED BIG INT NOT NULL,  -- ID of the account
    auth_info BLOB NOT NULL,               -- Serialized representation of information needed for authentication
    PRIMARY KEY (account_id),
    FOREIGN KEY (account_id) REFERENCES accounts(id)
);

-- Create accounts table
CREATE TABLE accounts (
    id UNSIGNED BIG INT NOT NULL,  -- account ID.
    code_root BLOB NOT NULL,       -- root of the account_code
    storage_root BLOB NOT NULL,    -- root of the account_storage Merkle tree.
    vault_root BLOB NOT NULL,      -- root of the account_vault Merkle tree.
    nonce BIGINT NOT NULL,         -- account nonce.
    committed BOOLEAN NOT NULL,    -- true if recorded, false if not.
    account_seed BLOB NOT NULL,    -- account seed used to generate the ID.
    PRIMARY KEY (id),
    FOREIGN KEY (code_root) REFERENCES account_code(root),
    FOREIGN KEY (storage_root) REFERENCES account_storage(root),
    FOREIGN KEY (vault_root) REFERENCES account_vaults(root)
);

-- Create transactions table
-- TODO: Script-related information is to be moved to its own table referenced by the script_hash

CREATE TABLE transactions (
    id BLOB NOT NULL,                                -- Transaction ID (hash of various components)
    account_id UNSIGNED BIG INT NOT NULL,            -- ID of the account against which the transaction was executed.
    init_account_state BLOB NOT NULL,                -- Hash of the account state before the transaction was executed.
    final_account_state BLOB NOT NULL,               -- Hash of the account state after the transaction was executed.
    input_notes BLOB,                                -- Serialized list of input note hashes
    output_notes BLOB,                               -- Serialized list of output note hashes 
    script_hash BLOB,                                -- Transaction script hash
    script_program BLOB,                             -- Transaction script program, serialized 
    script_inputs BLOB,                              -- Transaction script inputs
    block_num UNSIGNED BIG INT,                      -- Block number for the block against which the transaction was executed.
    committed BOOLEAN NOT NULL,                      -- Status of the transaction: either pending (false) or committed (true).
    commit_height UNSIGNED BIG INT,                  -- Block number of the block at which the transaction was included in the chain.
    
    FOREIGN KEY (account_id) REFERENCES accounts(id),
    PRIMARY KEY (id)
);

-- Create input notes table
CREATE TABLE input_notes (
    note_id BLOB NOT NULL,                                  -- the note id
    nullifier BLOB NOT NULL,                                -- the nullifier of the note
    script BLOB NOT NULL,                                   -- the serialized NoteScript, including script hash and ProgramAst
    vault BLOB NOT NULL,                                    -- the serialized NoteVault, including vault hash and list of assets
    inputs BLOB NOT NULL,                                   -- the serialized NoteInputs, including inputs hash and list of inputs
    serial_num BLOB NOT NULL,                               -- the note serial number
    sender_id UNSIGNED BIG INT NOT NULL,                    -- the account ID of the sender
    tag UNSIGNED BIG INT NOT NULL,                          -- the note tag
    num_assets UNSIGNED BIG INT NOT NULL,                   -- the number of assets in the note
    inclusion_proof BLOB NULL,                              -- the inclusion proof of the note against a block number
    recipients BLOB NOT NULL,                               -- a list of account IDs of accounts which can consume this note
    status TEXT CHECK( status IN (                          -- the status of the note - either pending, committed or consumed
        'pending', 'committed', 'consumed'
        )),
    commit_height UNSIGNED BIG INT NOT NULL,                -- the block number at which the note was included into the chain
    PRIMARY KEY (note_id)
);

-- Create state sync table
CREATE TABLE state_sync (
    block_num UNSIGNED BIG INT NOT NULL, -- the block number of the most recent state sync
    tags BLOB NOT NULL,                     -- the serialized list of tags
    PRIMARY KEY (block_num)
);

-- insert initial row into state_sync table
INSERT OR IGNORE INTO state_sync (block_num, tags)
SELECT 0, '[]'
WHERE (
    SELECT COUNT(*) FROM state_sync
) = 0;

-- Create block headers table
CREATE TABLE block_headers (
    block_num UNSIGNED BIG INT NOT NULL,  -- block number
    header BLOB NOT NULL,                 -- serialized block header
    notes_root BLOB NOT NULL,             -- root of the notes Merkle tree in this block
    sub_hash BLOB NOT NULL,               -- hash of all other header fields in the block
<<<<<<< HEAD
    chain_mmr_peaks BLOB NOT NULL,              -- serialized peaks of the chain MMR at this block
=======
    chain_mmr_peaks BLOB NOT NULL,        -- serialized peaks of the chain MMR at this block
>>>>>>> 1a8176c2
    PRIMARY KEY (block_num)
);

-- Create chain mmr nodes
CREATE TABLE chain_mmr_nodes (
    id UNSIGNED BIG INT NOT NULL,   -- in-order index of the internal MMR node
    node BLOB NOT NULL,             -- internal node value (hash)
    PRIMARY KEY (id)
)<|MERGE_RESOLUTION|>--- conflicted
+++ resolved
@@ -104,11 +104,7 @@
     header BLOB NOT NULL,                 -- serialized block header
     notes_root BLOB NOT NULL,             -- root of the notes Merkle tree in this block
     sub_hash BLOB NOT NULL,               -- hash of all other header fields in the block
-<<<<<<< HEAD
-    chain_mmr_peaks BLOB NOT NULL,              -- serialized peaks of the chain MMR at this block
-=======
     chain_mmr_peaks BLOB NOT NULL,        -- serialized peaks of the chain MMR at this block
->>>>>>> 1a8176c2
     PRIMARY KEY (block_num)
 );
 
