--- conflicted
+++ resolved
@@ -38,7 +38,6 @@
 );
 
 type SerializedInputNoteParts = (Vec<u8>, String, String, String, u64, u64, u64, String);
-<<<<<<< HEAD
 
 type SerializedAccountData = (i64, String, String, String, i64, bool);
 type SerializedAccountsParts = (i64, i64, String, String, String);
@@ -54,8 +53,6 @@
 
 type SerializedAccountStorageData = (String, String);
 type SerializedAccountStorageParts = (String, String);
-=======
->>>>>>> 3d82958d
 
 // CLIENT STORE
 // ================================================================================================
