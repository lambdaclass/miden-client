--- conflicted
+++ resolved
@@ -8,10 +8,7 @@
     utils::{collections::BTreeMap, Deserializable, Serializable},
     Word,
 };
-<<<<<<< HEAD
 use objects::accounts::AccountStub;
-=======
->>>>>>> 3d82958d
 use objects::notes::NoteScript;
 use objects::{
     accounts::{Account, AccountCode, AccountId, AccountStorage, AccountVault},
@@ -44,7 +41,6 @@
 );
 
 type SerializedInputNoteParts = (Vec<u8>, String, String, String, u64, u64, u64, String);
-<<<<<<< HEAD
 
 type SerializedAccountData = (i64, String, String, String, i64, bool);
 type SerializedAccountsParts = (i64, i64, String, String, String);
@@ -60,8 +56,6 @@
 
 type SerializedAccountStorageData = (String, String);
 type SerializedAccountStorageParts = (String, String);
-=======
->>>>>>> 3d82958d
 
 // CLIENT STORE
 // ================================================================================================
@@ -807,11 +801,6 @@
         .map_err(StoreError::InputSerializationError)?;
     let nullifier = serde_json::to_string(&recorded_note.note().nullifier())
         .map_err(StoreError::InputSerializationError)?;
-<<<<<<< HEAD
-    // let script = serde_json::to_string(&recorded_note.note().script().to_bytes())
-    //     .map_err(StoreError::InputSerializationError)?;
-=======
->>>>>>> 3d82958d
     let script = recorded_note.note().script().to_bytes();
     let vault = serde_json::to_string(&recorded_note.note().vault())
         .map_err(StoreError::InputSerializationError)?;
