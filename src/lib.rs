pub mod client;
pub mod config;
pub mod errors;
pub mod store;

#[cfg(any(test, feature = "testing"))]
pub mod mock;

// TESTS
// ================================================================================================

#[cfg(test)]
mod tests {
    use crate::{
        client::Client,
        config::{ClientConfig, Endpoint},
        store::{tests::create_test_store_path, AuthInfo, InputNoteFilter},
    };

    use crypto::dsa::rpo_falcon512::KeyPair;
    use miden_lib::assembler::assembler;
    use mock::mock::{
        account::{self, MockAccountType},
        notes::AssetPreservationStatus,
        transaction::mock_inputs,
    };
    use objects::{
        accounts::{AccountId, AccountStub},
        AdviceInputs,
    };

    #[tokio::test]
    async fn test_input_notes_round_trip() {
        // generate test store path
        let store_path = create_test_store_path();

        // generate test client
        let mut client = Client::new(ClientConfig::new(
            store_path.into_os_string().into_string().unwrap(),
            Endpoint::default(),
        ))
        .await
        .unwrap();

        // generate test data
        let (_, _, _, recorded_notes, _) = mock_inputs(
            MockAccountType::StandardExisting,
            AssetPreservationStatus::Preserved,
        );

        // insert notes into database
        for note in recorded_notes.iter().cloned() {
            client.insert_input_note(note).unwrap();
        }

        // retrieve notes from database
        let retrieved_notes = client.get_input_notes(InputNoteFilter::All).unwrap();

        // compare notes
        assert_eq!(recorded_notes, retrieved_notes);
    }

    #[tokio::test]
    async fn test_get_input_note() {
        // generate test store path
        let store_path = create_test_store_path();

        // generate test client
        let mut client = Client::new(ClientConfig::new(
            store_path.into_os_string().into_string().unwrap(),
            Endpoint::default(),
        ))
        .await
        .unwrap();

        // generate test data
        let (_, _, _, recorded_notes, _) = mock_inputs(
            MockAccountType::StandardExisting,
            AssetPreservationStatus::Preserved,
        );

        // insert note into database
        client.insert_input_note(recorded_notes[0].clone()).unwrap();

        // retrieve note from database
        let retrieved_note = client
            .get_input_note(recorded_notes[0].note().hash())
            .unwrap();

        // compare notes
        assert_eq!(recorded_notes[0], retrieved_note);
    }

    #[tokio::test]
    async fn insert_same_account_twice_fails() {
        // generate test store path
        let store_path = create_test_store_path();

        // generate test client
        let mut client = Client::new(ClientConfig::new(
            store_path.into_os_string().into_string().unwrap(),
            Endpoint::default(),
        ))
        .await
        .unwrap();

        let assembler = assembler();
        let mut auxiliary_data = AdviceInputs::default();
        let account = account::mock_new_account(&assembler, &mut auxiliary_data);

        let key_pair: KeyPair = KeyPair::new()
            .map_err(|err| format!("Error generating KeyPair: {}", err))
            .unwrap();

        assert!(client
            .insert_account(&account, &AuthInfo::RpoFalcon512(key_pair))
            .is_ok());
        assert!(client
            .insert_account(&account, &AuthInfo::RpoFalcon512(key_pair))
            .is_err());
    }

    #[tokio::test]
    async fn test_get_account_by_id() {
        // generate test store path
        let store_path = create_test_store_path();

        // generate test client
        let mut client = Client::new(ClientConfig::new(
            store_path.into_os_string().into_string().unwrap(),
            Endpoint::default(),
        ))
        .await
        .unwrap();

        let assembler = assembler();
        let mut auxiliary_data = AdviceInputs::default();
        let account = account::mock_new_account(&assembler, &mut auxiliary_data);

        let key_pair: KeyPair = KeyPair::new()
            .map_err(|err| format!("Error generating KeyPair: {}", err))
            .unwrap();
        let auth_info = AuthInfo::RpoFalcon512(key_pair.clone());

<<<<<<< HEAD
        client.insert_account(&account, &auth_info).unwrap();
=======
        client
            .insert_account(&account, &AuthInfo::RpoFalcon512(key_pair))
            .unwrap();
>>>>>>> 4c9479be

        // Retrieving an existing account should succeed
        let acc_from_db = match client.get_account_by_id(account.id()) {
            Ok(account) => account,
            Err(err) => panic!("Error retrieving account: {}", err),
        };
        assert_eq!(AccountStub::from(account), acc_from_db);

        // Retrieving a non existing account should fail
        let hex = format!("0x{}", "1".repeat(16));
        let invalid_id = AccountId::from_hex(&hex).unwrap();
        assert!(client.get_account_by_id(invalid_id).is_err());
    }

    #[tokio::test]
    async fn test_sync_state() {
        // generate test store path
        let store_path = create_test_store_path();

        // generate test client
        let mut client = Client::new(ClientConfig::new(
            store_path.into_os_string().into_string().unwrap(),
            Endpoint::default(),
        ))
        .await
        .unwrap();

        // generate test data
        crate::mock::insert_mock_data(&mut client);

        // assert that we have no consumed notes prior to syncing state
        assert_eq!(
            client
                .get_input_notes(InputNoteFilter::Consumed)
                .unwrap()
                .len(),
            0
        );

        // sync state
        let block_num = client.sync_state().await.unwrap();

        // verify that the client is synced to the latest block
        assert_eq!(
            block_num,
            client
                .rpc_api
                .sync_state_requests
                .first_key_value()
                .unwrap()
                .1
                .chain_tip
        );

        // verify that we now have one consumed note after syncing state
        assert_eq!(
            client
                .get_input_notes(InputNoteFilter::Consumed)
                .unwrap()
                .len(),
            1
        );

        // verify that the latest block number has been updated
        assert_eq!(
            client.get_latest_block_number().unwrap(),
            client
                .rpc_api
                .sync_state_requests
                .first_key_value()
                .unwrap()
                .1
                .chain_tip
        );
    }

    #[tokio::test]
    async fn test_add_tag() {
        // generate test store path
        let store_path = create_test_store_path();

        // generate test client
        let mut client = Client::new(ClientConfig::new(
            store_path.into_os_string().into_string().unwrap(),
            Endpoint::default(),
        ))
        .await
        .unwrap();

        // assert that no tags are being tracked
        assert_eq!(client.get_note_tags().unwrap().len(), 0);

        // add a tag
        const TAG_VALUE_1: u64 = 1;
        const TAG_VALUE_2: u64 = 2;
        client.add_note_tag(TAG_VALUE_1).unwrap();
        client.add_note_tag(TAG_VALUE_2).unwrap();

        // verify that the tag is being tracked
        assert_eq!(
            client.get_note_tags().unwrap(),
            vec![TAG_VALUE_1, TAG_VALUE_2]
        );
    }
}<|MERGE_RESOLUTION|>--- conflicted
+++ resolved
@@ -140,15 +140,10 @@
         let key_pair: KeyPair = KeyPair::new()
             .map_err(|err| format!("Error generating KeyPair: {}", err))
             .unwrap();
-        let auth_info = AuthInfo::RpoFalcon512(key_pair.clone());
-
-<<<<<<< HEAD
-        client.insert_account(&account, &auth_info).unwrap();
-=======
+
         client
             .insert_account(&account, &AuthInfo::RpoFalcon512(key_pair))
             .unwrap();
->>>>>>> 4c9479be
 
         // Retrieving an existing account should succeed
         let acc_from_db = match client.get_account_by_id(account.id()) {
