--- conflicted
+++ resolved
@@ -1,16 +1,9 @@
 use core::fmt;
-<<<<<<< HEAD
 use crypto::utils::DeserializationError;
+use crypto::{dsa::rpo_falcon512::FalconError, utils::HexParseError};
 use miden_node_proto::error::ParseError;
-use objects::{accounts::AccountId, AccountError, Digest};
-=======
-use crypto::{
-    dsa::rpo_falcon512::FalconError,
-    utils::{DeserializationError, HexParseError},
-};
 use miden_tx::{TransactionExecutorError, TransactionProverError};
 use objects::{accounts::AccountId, AccountError, Digest, NoteError, TransactionScriptError};
->>>>>>> 32d8ff04
 use tonic::{transport::Error as TransportError, Status as TonicStatus};
 
 // CLIENT ERROR
@@ -74,14 +67,11 @@
     NoteTagAlreadyTracked(u64),
     QueryError(rusqlite::Error),
     TransactionError(rusqlite::Error),
-<<<<<<< HEAD
     BlockHeaderNotFound(u32),
     ChainMmrNodeNotFound(u64),
     ConvertionFailure(ParseError),
-=======
     TransactionScriptError(TransactionScriptError),
     VaultDataNotFound(Digest),
->>>>>>> 32d8ff04
 }
 
 impl fmt::Display for StoreError {
@@ -126,10 +116,6 @@
                 write!(f, "error instantiating transaction script: {err}")
             }
             VaultDataNotFound(root) => write!(f, "account vault data for root {} not found", root),
-<<<<<<< HEAD
-            AccountCodeDataNotFound(root) => {
-                write!(f, "account code data with root {} not found", root)
-            }
             BlockHeaderNotFound(block_number) => {
                 write!(f, "block header for block {} not found", block_number)
             }
@@ -137,8 +123,6 @@
                 write!(f, "chain mmr node at index {} not found", node_index)
             }
             ConvertionFailure(err) => write!(f, "failed to convert data: {err}"),
-=======
->>>>>>> 32d8ff04
         }
     }
 }
