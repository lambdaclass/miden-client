--- conflicted
+++ resolved
@@ -28,12 +28,8 @@
     accounts::{AccountId, AccountStub},
     assets::TokenSymbol,
 };
-<<<<<<< HEAD
-=======
-use objects::accounts::{AccountId, AccountStub};
 use objects::transaction::InputNotes;
 
->>>>>>> 38141a08
 #[tokio::test]
 async fn test_input_notes_round_trip() {
     // generate test store path
