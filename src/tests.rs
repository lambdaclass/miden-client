// TESTS
// ================================================================================================
use crate::{
    client::{
        accounts::{AccountStorageMode, AccountTemplate},
<<<<<<< HEAD
        transactions::TransactionTemplate,
=======
>>>>>>> 20c9917d
        Client,
    },
    config::{ClientConfig, Endpoint},
    store::{
        accounts::AuthInfo,
        mock_executor_data_store::MockDataStore,
        notes::{InputNoteFilter, InputNoteRecord},
        tests::create_test_store_path,
    },
};

<<<<<<< HEAD
use assembly::ast::{AstSerdeOptions, ModuleAst};
use crypto::{dsa::rpo_falcon512::KeyPair, Word};
=======
use crypto::dsa::rpo_falcon512::KeyPair;
>>>>>>> 20c9917d
use crypto::{Felt, FieldElement};
use miden_lib::transaction::TransactionKernel;
use mock::{
    constants::{generate_account_seed, AccountSeedType},
    mock::{
<<<<<<< HEAD
        account::{self, mock_account, MockAccountType},
=======
        account::{self, MockAccountType},
>>>>>>> 20c9917d
        notes::AssetPreservationStatus,
        transaction::mock_inputs,
    },
};
use objects::transaction::InputNotes;
use objects::{
    accounts::{AccountId, AccountStub},
    assets::TokenSymbol,
};
use objects::{assets::FungibleAsset, transaction::InputNotes};

#[tokio::test]
async fn test_input_notes_round_trip() {
    // generate test store path
    let store_path = create_test_store_path();

    // generate test client
    let mut client = Client::new(ClientConfig::new(
        store_path.into_os_string().into_string().unwrap(),
        Endpoint::default(),
    ))
    .await
    .unwrap();

    // generate test data
    let transaction_inputs = mock_inputs(
        MockAccountType::StandardExisting,
        AssetPreservationStatus::Preserved,
    );
<<<<<<< HEAD
    let _recorded_notes = transaction_inputs.input_notes();
=======
    let recorded_notes = transaction_inputs.input_notes();
>>>>>>> 20c9917d

    // insert notes into database
    for note in transaction_inputs.input_notes().iter().cloned() {
        client.import_input_note(note.into()).unwrap();
    }

    // retrieve notes from database
    let retrieved_notes = client.get_input_notes(InputNoteFilter::Committed).unwrap();

    let recorded_notes: Vec<InputNoteRecord> = transaction_inputs
        .input_notes()
        .iter()
        .map(|n| n.clone().into())
        .collect();
    // compare notes
    for (recorded_note, retrieved_note) in recorded_notes.iter().zip(retrieved_notes) {
        assert_eq!(recorded_note.note_id(), retrieved_note.note_id());
    }
}

#[tokio::test]
async fn test_get_input_note() {
    // generate test store path
    let store_path = create_test_store_path();

    // generate test client
    let mut client = Client::new(ClientConfig::new(
        store_path.into_os_string().into_string().unwrap(),
        Endpoint::default(),
    ))
    .await
    .unwrap();

    // generate test data
    let transaction_inputs = mock_inputs(
        MockAccountType::StandardExisting,
        AssetPreservationStatus::Preserved,
    );
    let recorded_notes: InputNotes = transaction_inputs.input_notes().clone();

    // insert note into database
    client
        .import_input_note(recorded_notes.get_note(0).clone().into())
        .unwrap();

    // retrieve note from database
    let retrieved_note = client
        .get_input_note(recorded_notes.get_note(0).note().id())
        .unwrap();

    let recorded_note: InputNoteRecord = recorded_notes.get_note(0).clone().into();
    assert_eq!(recorded_note.note_id(), retrieved_note.note_id())
}

#[tokio::test]
async fn insert_basic_account() {
    // generate test store path
    let store_path = create_test_store_path();

    // generate test client
    let mut client = Client::new(ClientConfig::new(
        store_path.into_os_string().into_string().unwrap(),
        Endpoint::default(),
    ))
    .await
    .unwrap();

    let account_template = AccountTemplate::BasicWallet {
        mutable_code: true,
        storage_mode: AccountStorageMode::Local,
    };

    // Insert Account
    let account_insert_result = client.new_account(account_template);
    assert!(account_insert_result.is_ok());

    let (account, account_seed) = account_insert_result.unwrap();

    // Fetch Account
    let fetched_account_data = client.get_account_by_id(account.id());
    assert!(fetched_account_data.is_ok());

    let (fetched_account, fetched_account_seed) = fetched_account_data.unwrap();
    // Validate stub has matching data
    assert_eq!(account.id(), fetched_account.id());
    assert_eq!(account.nonce(), fetched_account.nonce());
<<<<<<< HEAD
    assert_eq!(account.vault(), fetched_account.vault());
    assert_eq!(account.storage().root(), fetched_account.storage().root());
    assert_eq!(account.code().root(), fetched_account.code().root());
=======
    assert_eq!(account.vault().commitment(), fetched_account.vault_root());
    assert_eq!(account.storage().root(), fetched_account.storage_root());
    assert_eq!(account.code().root(), fetched_account.code_root());
>>>>>>> 20c9917d

    // Validate seed matches
    assert_eq!(account_seed, fetched_account_seed);
}

#[tokio::test]
async fn insert_faucet_account() {
    // generate test store path
    let store_path = create_test_store_path();

    // generate test client
    let mut client = Client::new(ClientConfig::new(
        store_path.into_os_string().into_string().unwrap(),
        Endpoint::default(),
    ))
    .await
    .unwrap();

    let faucet_template = AccountTemplate::FungibleFaucet {
        token_symbol: TokenSymbol::new("TEST").unwrap(),
        decimals: 10,
        max_supply: 9999999999,
        storage_mode: AccountStorageMode::Local,
    };

    // Insert Account
    let account_insert_result = client.new_account(faucet_template);
    assert!(account_insert_result.is_ok());

    let (account, account_seed) = account_insert_result.unwrap();

    // Fetch Account
    let fetched_account_data = client.get_account_by_id(account.id());
    assert!(fetched_account_data.is_ok());

    let (fetched_account, fetched_account_seed) = fetched_account_data.unwrap();
    // Validate stub has matching data
    assert_eq!(account.id(), fetched_account.id());
    assert_eq!(account.nonce(), fetched_account.nonce());
<<<<<<< HEAD
    assert_eq!(account.vault(), fetched_account.vault());
    assert_eq!(account.storage(), fetched_account.storage());
    assert_eq!(account.code().root(), fetched_account.code().root());
=======
    assert_eq!(account.vault().commitment(), fetched_account.vault_root());
    assert_eq!(account.storage().root(), fetched_account.storage_root());
    assert_eq!(account.code().root(), fetched_account.code_root());
>>>>>>> 20c9917d

    // Validate seed matches
    assert_eq!(account_seed, fetched_account_seed);
}

#[tokio::test]
async fn insert_same_account_twice_fails() {
    // generate test store path
    let store_path = create_test_store_path();

    // generate test client
    let mut client = Client::new(ClientConfig::new(
        store_path.into_os_string().into_string().unwrap(),
        Endpoint::default(),
    ))
    .await
    .unwrap();

    let assembler = TransactionKernel::assembler();

    let (account_id, account_seed) =
        generate_account_seed(AccountSeedType::RegularAccountUpdatableCodeOnChain);
    let account = account::mock_account(Some(account_id.into()), Felt::ZERO, None, &assembler);

    let key_pair: KeyPair = KeyPair::new()
        .map_err(|err| format!("Error generating KeyPair: {}", err))
        .unwrap();

    assert!(client
        .insert_account(&account, account_seed, &AuthInfo::RpoFalcon512(key_pair))
        .is_ok());
    assert!(client
        .insert_account(&account, account_seed, &AuthInfo::RpoFalcon512(key_pair))
        .is_err());
}

#[tokio::test]
async fn test_acc_code() {
    // generate test store path
    let store_path = create_test_store_path();

    // generate test client
    let mut client = Client::new(ClientConfig::new(
        store_path.into_os_string().into_string().unwrap(),
        Endpoint::default(),
    ))
    .await
    .unwrap();

    let assembler = TransactionKernel::assembler();
    let key_pair: KeyPair = KeyPair::new()
        .map_err(|err| format!("Error generating KeyPair: {}", err))
        .unwrap();

    let (account_id, account_seed) =
        generate_account_seed(AccountSeedType::RegularAccountUpdatableCodeOnChain);

    let account = account::mock_account(Some(account_id.into()), Felt::ZERO, None, &assembler);

    let mut account_module = account.code().module().clone();

    // this is needed due to the reconstruction not including source locations
    account_module.clear_locations();
    account_module.clear_imports();

    let account_module_bytes = account_module.to_bytes(AstSerdeOptions {
        serialize_imports: true,
    });
    let reconstructed_ast = ModuleAst::from_bytes(&account_module_bytes).unwrap();
    assert_eq!(account_module, reconstructed_ast);

    client
        .insert_account(&account, account_seed, &AuthInfo::RpoFalcon512(key_pair))
        .unwrap();
    let (retrieved_acc, _) = client.get_account_by_id(account_id).unwrap();

    let mut account_module = account.code().module().clone();
    account_module.clear_locations();
    account_module.clear_imports();
    assert_eq!(
        *account_module.procs(),
        *retrieved_acc.code().module().procs()
    );
}

#[tokio::test]
async fn test_get_account_by_id() {
    // generate test store path
    let store_path = create_test_store_path();

    // generate test client
    let mut client = Client::new(ClientConfig::new(
        store_path.into_os_string().into_string().unwrap(),
        Endpoint::default(),
    ))
    .await
    .unwrap();

    let assembler = TransactionKernel::assembler();

    let (account_id, account_seed) =
        generate_account_seed(AccountSeedType::RegularAccountUpdatableCodeOnChain);
    let account = account::mock_account(Some(account_id.into()), Felt::ZERO, None, &assembler);

    let key_pair: KeyPair = KeyPair::new()
        .map_err(|err| format!("Error generating KeyPair: {}", err))
        .unwrap();

    client
        .insert_account(&account, account_seed, &AuthInfo::RpoFalcon512(key_pair))
        .unwrap();

    // Retrieving an existing account should succeed
<<<<<<< HEAD
    let (acc_from_db, _account_seed) = match client.get_account_stub_by_id(account.id()) {
=======
    let (acc_from_db, _account_seed) = match client.get_account_by_id(account.id()) {
>>>>>>> 20c9917d
        Ok(account) => account,
        Err(err) => panic!("Error retrieving account: {}", err),
    };
    assert_eq!(AccountStub::from(account), acc_from_db);

    // Retrieving a non existing account should fail
    let hex = format!("0x{}", "1".repeat(16));
    let invalid_id = AccountId::from_hex(&hex).unwrap();
    assert!(client.get_account_stub_by_id(invalid_id).is_err());
}

#[tokio::test]
async fn test_sync_state() {
    // generate test store path
    let store_path = create_test_store_path();

    // generate test client
    let mut client = Client::new(ClientConfig::new(
        store_path.into_os_string().into_string().unwrap(),
        Endpoint::default(),
    ))
    .await
    .unwrap();

    // generate test data
    crate::mock::insert_mock_data(&mut client);

    // assert that we have no consumed nor pending notes prior to syncing state
    assert_eq!(
        client
            .get_input_notes(InputNoteFilter::Consumed)
            .unwrap()
            .len(),
        0
    );

    let pending_notes = client.get_input_notes(InputNoteFilter::Pending).unwrap();

    // sync state
    let block_num: u32 = client.sync_state().await.unwrap();

    // verify that the client is synced to the latest block
    assert_eq!(
        block_num,
        client
            .rpc_api
            .sync_state_requests
            .first_key_value()
            .unwrap()
            .1
            .chain_tip
    );

    // verify that we now have one consumed note after syncing state
    assert_eq!(
        client
            .get_input_notes(InputNoteFilter::Consumed)
            .unwrap()
            .len(),
        1
    );

    // verify that the pending note we had is now committed
    assert_ne!(
        client.get_input_notes(InputNoteFilter::Committed).unwrap(),
        pending_notes
    );

    // verify that the latest block number has been updated
    assert_eq!(
        client.get_latest_block_num().unwrap(),
        client
            .rpc_api
            .sync_state_requests
            .first_key_value()
            .unwrap()
            .1
            .chain_tip
    );
}

#[tokio::test]
async fn test_add_tag() {
    // generate test store path
    let store_path = create_test_store_path();

    // generate test client
    let mut client = Client::new(ClientConfig::new(
        store_path.into_os_string().into_string().unwrap(),
        Endpoint::default(),
    ))
    .await
    .unwrap();

    // assert that no tags are being tracked
    assert_eq!(client.get_note_tags().unwrap().len(), 0);

    // add a tag
    const TAG_VALUE_1: u64 = 1;
    const TAG_VALUE_2: u64 = 2;
    client.add_note_tag(TAG_VALUE_1).unwrap();
    client.add_note_tag(TAG_VALUE_2).unwrap();

    // verify that the tag is being tracked
    assert_eq!(
        client.get_note_tags().unwrap(),
        vec![TAG_VALUE_1, TAG_VALUE_2]
    );

    // attempt to add the same tag again
    client.add_note_tag(TAG_VALUE_1).unwrap();

    // verify that the tag is still being tracked only once
    assert_eq!(
        client.get_note_tags().unwrap(),
        vec![TAG_VALUE_1, TAG_VALUE_2]
    );
}

#[tokio::test]
#[ignore = "currently fails with PhantomCallsNotAllowed"]
async fn test_mint_transaction() {
    const FAUCET_ID: u64 = 10347894387879516201u64;
    const FAUCET_SEED: Word = [Felt::ZERO, Felt::ZERO, Felt::ZERO, Felt::ZERO];

    // generate test store path
    let store_path = create_test_store_path();

    // generate test client
    let mut client = Client::new(ClientConfig::new(
        store_path.into_os_string().into_string().unwrap(),
        Endpoint::default(),
    ))
    .await
    .unwrap();

    let (faucet, _seed) = client
        .new_account(AccountTemplate::FungibleFaucet {
            token_symbol: TokenSymbol::new("TST").unwrap(),
            decimals: 10u8,
            max_supply: 1000u64,
            storage_mode: AccountStorageMode::Local,
        })
        .unwrap();
    let faucet = mock_account(
        Some(FAUCET_ID),
        Felt::new(10u64),
        Some(faucet.code().clone()),
        &TransactionKernel::assembler(),
    );

    let key_pair: KeyPair = KeyPair::new()
        .map_err(|err| format!("Error generating KeyPair: {}", err))
        .unwrap();
    client
        .store
        .insert_account(&faucet, FAUCET_SEED, &AuthInfo::RpoFalcon512(key_pair))
        .unwrap();
    client.set_data_store(MockDataStore::with_existing(faucet.clone(), None));

    // Test submitting a mint transaction

    dbg!(&faucet.id());
    println!("{:?}", faucet.account_type());
    let transaction_template = TransactionTemplate::MintFungibleAsset {
        asset: FungibleAsset::new(faucet.id(), 5u64).unwrap(),
        tag: 10u64,
        target_account_id: AccountId::from_hex("0x168187d729b31a84").unwrap(),
    };

    client.new_transaction(transaction_template).unwrap();
}<|MERGE_RESOLUTION|>--- conflicted
+++ resolved
@@ -3,10 +3,7 @@
 use crate::{
     client::{
         accounts::{AccountStorageMode, AccountTemplate},
-<<<<<<< HEAD
         transactions::TransactionTemplate,
-=======
->>>>>>> 20c9917d
         Client,
     },
     config::{ClientConfig, Endpoint},
@@ -18,22 +15,14 @@
     },
 };
 
-<<<<<<< HEAD
 use assembly::ast::{AstSerdeOptions, ModuleAst};
 use crypto::{dsa::rpo_falcon512::KeyPair, Word};
-=======
-use crypto::dsa::rpo_falcon512::KeyPair;
->>>>>>> 20c9917d
 use crypto::{Felt, FieldElement};
 use miden_lib::transaction::TransactionKernel;
 use mock::{
     constants::{generate_account_seed, AccountSeedType},
     mock::{
-<<<<<<< HEAD
         account::{self, mock_account, MockAccountType},
-=======
-        account::{self, MockAccountType},
->>>>>>> 20c9917d
         notes::AssetPreservationStatus,
         transaction::mock_inputs,
     },
@@ -60,14 +49,11 @@
 
     // generate test data
     let transaction_inputs = mock_inputs(
+    let transaction_inputs = mock_inputs(
         MockAccountType::StandardExisting,
         AssetPreservationStatus::Preserved,
     );
-<<<<<<< HEAD
-    let _recorded_notes = transaction_inputs.input_notes();
-=======
     let recorded_notes = transaction_inputs.input_notes();
->>>>>>> 20c9917d
 
     // insert notes into database
     for note in transaction_inputs.input_notes().iter().cloned() {
@@ -107,6 +93,7 @@
         AssetPreservationStatus::Preserved,
     );
     let recorded_notes: InputNotes = transaction_inputs.input_notes().clone();
+    let recorded_notes: InputNotes = transaction_inputs.input_notes().clone();
 
     // insert note into database
     client
@@ -154,15 +141,9 @@
     // Validate stub has matching data
     assert_eq!(account.id(), fetched_account.id());
     assert_eq!(account.nonce(), fetched_account.nonce());
-<<<<<<< HEAD
     assert_eq!(account.vault(), fetched_account.vault());
     assert_eq!(account.storage().root(), fetched_account.storage().root());
     assert_eq!(account.code().root(), fetched_account.code().root());
-=======
-    assert_eq!(account.vault().commitment(), fetched_account.vault_root());
-    assert_eq!(account.storage().root(), fetched_account.storage_root());
-    assert_eq!(account.code().root(), fetched_account.code_root());
->>>>>>> 20c9917d
 
     // Validate seed matches
     assert_eq!(account_seed, fetched_account_seed);
@@ -202,15 +183,9 @@
     // Validate stub has matching data
     assert_eq!(account.id(), fetched_account.id());
     assert_eq!(account.nonce(), fetched_account.nonce());
-<<<<<<< HEAD
     assert_eq!(account.vault(), fetched_account.vault());
     assert_eq!(account.storage(), fetched_account.storage());
     assert_eq!(account.code().root(), fetched_account.code().root());
-=======
-    assert_eq!(account.vault().commitment(), fetched_account.vault_root());
-    assert_eq!(account.storage().root(), fetched_account.storage_root());
-    assert_eq!(account.code().root(), fetched_account.code_root());
->>>>>>> 20c9917d
 
     // Validate seed matches
     assert_eq!(account_seed, fetched_account_seed);
@@ -324,11 +299,7 @@
         .unwrap();
 
     // Retrieving an existing account should succeed
-<<<<<<< HEAD
     let (acc_from_db, _account_seed) = match client.get_account_stub_by_id(account.id()) {
-=======
-    let (acc_from_db, _account_seed) = match client.get_account_by_id(account.id()) {
->>>>>>> 20c9917d
         Ok(account) => account,
         Err(err) => panic!("Error retrieving account: {}", err),
     };
