// MIDEN CLIENT
// ================================================================================================

use crypto::StarkField;
use miden_node_proto::{
    account_id::AccountId as ProtoAccountId, requests::SyncStateRequest,
    responses::SyncStateResponse,
};
use miden_tx::TransactionExecutor;
use objects::{accounts::AccountId, Digest};

use crate::{
    config::ClientConfig,
<<<<<<< HEAD
    errors::{ClientError, RpcApiError, StoreError},
    store::Store,
=======
    errors::{ClientError, RpcApiError},
    store::{mock_executor_data_store::MockDataStore, Store},
>>>>>>> 32d8ff04
};

#[cfg(any(test, feature = "testing"))]
use crate::mock::MockRpcApi;

pub mod accounts;
pub mod chain_data;
pub mod notes;
pub mod transactions;

// CONSTANTS
// ================================================================================================

/// The number of bits to shift identifiers for in use of filters.
pub const FILTER_ID_SHIFT: u8 = 48;

/// A light client for connecting to the Miden rollup network.
///
/// Miden client is responsible for managing a set of accounts. Specifically, the client:
/// - Keeps track of the current and historical states of a set of accounts and related objects
///   such as notes and transactions.
/// - Connects to one or more Miden nodes to periodically sync with the current state of the
///   network.
/// - Executes, proves, and submits transactions to the network as directed by the user.
pub struct Client {
    /// Local database containing information about the accounts managed by this client.
    pub(crate) store: Store,
    #[cfg(not(any(test, feature = "testing")))]
    /// Api client for interacting with the Miden node.
    rpc_api: miden_node_proto::rpc::api_client::ApiClient<tonic::transport::Channel>,
    #[cfg(any(test, feature = "testing"))]
    pub rpc_api: MockRpcApi,
    pub(crate) tx_executor: TransactionExecutor<MockDataStore>,
}

impl Client {
    // CONSTRUCTOR
    // --------------------------------------------------------------------------------------------

    /// Returns a new instance of [Client] instantiated with the specified configuration options.
    ///
    /// # Errors
    /// Returns an error if the client could not be instantiated.
    pub async fn new(config: ClientConfig) -> Result<Self, ClientError> {
        Ok(Self {
            store: Store::new((&config).into())?,
            #[cfg(not(any(test, feature = "testing")))]
            rpc_api: miden_node_proto::rpc::api_client::ApiClient::connect(
                config.node_endpoint.to_string(),
            )
            .await
            .map_err(|err| ClientError::RpcApiError(RpcApiError::ConnectionError(err)))?,
            #[cfg(any(test, feature = "testing"))]
            rpc_api: Default::default(),
            tx_executor: TransactionExecutor::new(MockDataStore::new()),
        })
    }

    // SYNC STATE
    // --------------------------------------------------------------------------------------------

    /// Returns the block number of the last state sync block
    pub fn get_latest_block_number(&self) -> Result<u32, ClientError> {
        self.store
            .get_latest_block_number()
            .map_err(|err| err.into())
    }

    /// Returns the list of note tags tracked by the client.
    pub fn get_note_tags(&self) -> Result<Vec<u64>, ClientError> {
        self.store.get_note_tags().map_err(|err| err.into())
    }

    /// Adds a note tag for the client to track.
    pub fn add_note_tag(&mut self, tag: u64) -> Result<(), ClientError> {
        match self.store.add_note_tag(tag).map_err(|err| err.into()) {
            Ok(true) => Ok(()),
            Ok(false) => {
                println!("tag {} is already being tracked", tag);
                Ok(())
            }
            Err(err) => Err(err),
        }
    }

    /// Syncs the client's state with the current state of the Miden network.
    ///
    /// Returns the block number the client has been synced to.
    pub async fn sync_state(&mut self) -> Result<u32, ClientError> {
        let block_num = self.store.get_latest_block_number()?;
        let account_ids = self.store.get_account_ids()?;
        let note_tags = self.store.get_note_tags()?;
        let nullifiers = self.store.get_unspent_input_note_nullifiers()?;

        let response = self
            .sync_state_request(block_num, &account_ids, &note_tags, &nullifiers)
            .await?;

        let new_block_num = response.chain_tip;
        let new_nullifiers = response
            .nullifiers
            .into_iter()
            .filter_map(|x| {
                let nullifier = x.nullifier.as_ref().unwrap().try_into().unwrap();
                if nullifiers.contains(&nullifier) {
                    Some(nullifier)
                } else {
                    None
                }
            })
            .collect::<Vec<_>>();

        let new_block_header = match response.block_header {
            Some(block_header) => {
                let block_header = match objects::BlockHeader::try_from(block_header) {
                    Ok(block_header) => Some(block_header),
                    Err(err) => {
                        return Err(ClientError::StoreError(StoreError::ConvertionFailure(err)));
                    }
                };
                block_header
            }
            None => None,
        };

        self.store
            .apply_state_sync(new_block_num, new_nullifiers, new_block_header)
            .map_err(ClientError::StoreError)?;

        Ok(new_block_num)
    }

    // HELPERS
    // --------------------------------------------------------------------------------------------
    /// Sends a sync state request to the Miden node and returns the response.
    async fn sync_state_request(
        &mut self,
        block_num: u32,
        account_ids: &[AccountId],
        note_tags: &[u64],
        nullifiers: &[Digest],
    ) -> Result<SyncStateResponse, ClientError> {
        let account_ids = account_ids
            .iter()
            .map(|id| ProtoAccountId { id: u64::from(*id) })
            .collect();
        let nullifiers = nullifiers
            .iter()
            .map(|nullifier| (nullifier[3].as_int() >> FILTER_ID_SHIFT) as u32)
            .collect();
        let note_tags = note_tags
            .iter()
            .map(|tag| (tag >> FILTER_ID_SHIFT) as u32)
            .collect::<Vec<_>>();

        let request = SyncStateRequest {
            block_num,
            account_ids,
            note_tags,
            nullifiers,
        };

        Ok(self
            .rpc_api
            .sync_state(request)
            .await
            .map_err(|err| ClientError::RpcApiError(RpcApiError::RequestError(err)))?
            .into_inner())
    }
}<|MERGE_RESOLUTION|>--- conflicted
+++ resolved
@@ -11,13 +11,8 @@
 
 use crate::{
     config::ClientConfig,
-<<<<<<< HEAD
     errors::{ClientError, RpcApiError, StoreError},
-    store::Store,
-=======
-    errors::{ClientError, RpcApiError},
     store::{mock_executor_data_store::MockDataStore, Store},
->>>>>>> 32d8ff04
 };
 
 #[cfg(any(test, feature = "testing"))]
