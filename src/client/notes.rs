use super::Client;

<<<<<<< HEAD
use crate::{
    errors::ClientError,
    store::notes::{InputNoteFilter, NoteType},
};
use objects::{
    notes::{Note, RecordedNote},
    Digest,
};
=======
use crate::{errors::ClientError, store::notes::InputNoteFilter};

use objects::{notes::RecordedNote, Digest};
>>>>>>> 516e5356

impl Client {
    // INPUT NOTE DATA RETRIEVAL
    // --------------------------------------------------------------------------------------------

    /// Returns input notes managed by this client.
    pub fn get_input_notes(&self, filter: InputNoteFilter) -> Result<Vec<NoteType>, ClientError> {
        self.store.get_input_notes(filter).map_err(|err| err.into())
    }

    /// Returns input notes managed by this client.
    pub fn get_recorded_notes(&self) -> Result<Vec<RecordedNote>, ClientError> {
        self.store.get_recorded_notes().map_err(|err| err.into())
    }

    /// Returns the input note with the specified hash.
    pub fn get_input_note(&self, hash: Digest) -> Result<NoteType, ClientError> {
        self.store
            .get_input_note_by_hash(hash)
            .map_err(|err| err.into())
    }

    // INPUT NOTE CREATION
    // --------------------------------------------------------------------------------------------

    /// Inserts a new input note into the client's store.
    pub fn import_input_note(&mut self, note: RecordedNote) -> Result<(), ClientError> {
        self.store
            .insert_input_note(&note)
            .map_err(|err| err.into())
    }
<<<<<<< HEAD

    /// Inserts a new pending note into the client's store.
    pub fn insert_pending_note(&mut self, note: Note) -> Result<(), ClientError> {
        self.store
            .insert_pending_note(&note)
            .map_err(|err| err.into())
    }
=======
>>>>>>> 516e5356
}<|MERGE_RESOLUTION|>--- conflicted
+++ resolved
@@ -1,36 +1,23 @@
 use super::Client;
 
-<<<<<<< HEAD
-use crate::{
-    errors::ClientError,
-    store::notes::{InputNoteFilter, NoteType},
-};
-use objects::{
-    notes::{Note, RecordedNote},
-    Digest,
-};
-=======
 use crate::{errors::ClientError, store::notes::InputNoteFilter};
 
 use objects::{notes::RecordedNote, Digest};
->>>>>>> 516e5356
 
 impl Client {
     // INPUT NOTE DATA RETRIEVAL
     // --------------------------------------------------------------------------------------------
 
     /// Returns input notes managed by this client.
-    pub fn get_input_notes(&self, filter: InputNoteFilter) -> Result<Vec<NoteType>, ClientError> {
+    pub fn get_input_notes(
+        &self,
+        filter: InputNoteFilter,
+    ) -> Result<Vec<RecordedNote>, ClientError> {
         self.store.get_input_notes(filter).map_err(|err| err.into())
     }
 
-    /// Returns input notes managed by this client.
-    pub fn get_recorded_notes(&self) -> Result<Vec<RecordedNote>, ClientError> {
-        self.store.get_recorded_notes().map_err(|err| err.into())
-    }
-
     /// Returns the input note with the specified hash.
-    pub fn get_input_note(&self, hash: Digest) -> Result<NoteType, ClientError> {
+    pub fn get_input_note(&self, hash: Digest) -> Result<RecordedNote, ClientError> {
         self.store
             .get_input_note_by_hash(hash)
             .map_err(|err| err.into())
@@ -45,14 +32,4 @@
             .insert_input_note(&note)
             .map_err(|err| err.into())
     }
-<<<<<<< HEAD
-
-    /// Inserts a new pending note into the client's store.
-    pub fn insert_pending_note(&mut self, note: Note) -> Result<(), ClientError> {
-        self.store
-            .insert_pending_note(&note)
-            .map_err(|err| err.into())
-    }
-=======
->>>>>>> 516e5356
 }