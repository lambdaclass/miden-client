--- conflicted
+++ resolved
@@ -32,12 +32,8 @@
 comfy-table = "7.1.0"
 
 [dev-dependencies]
-<<<<<<< HEAD
-ctor = "0.2.5"
 assert_cmd = "2.0.12"
 predicates = "3.0.4"
 escargot = "0.5.8"
-=======
 uuid = { version = "1.6.1", features = ["serde", "v4"] }
-mock = { package = "miden-mock", git = "https://github.com/0xPolygonMiden/miden-base", branch = "main", default-features = false }
->>>>>>> 3d82958d
+mock = { package = "miden-mock", git = "https://github.com/0xPolygonMiden/miden-base", branch = "main", default-features = false }