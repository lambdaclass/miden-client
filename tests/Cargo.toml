--- conflicted
+++ resolved
@@ -1,10 +1,6 @@
 [package]
 name = "miden-client-tests"
-<<<<<<< HEAD
 version = "0.10.0"
-=======
-version = "0.9.1"
->>>>>>> 6996dfaf
 description = "Integration Tests for the miden client library and CLI"
 readme = "README.md"
 publish = false
