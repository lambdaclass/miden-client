--- conflicted
+++ resolved
@@ -1,12 +1,7 @@
 {
   "name": "@demox-labs/miden-sdk",
-<<<<<<< HEAD
-  "version": "0.8.1-next.2",
-  "description": "Miden Wasm SDK",
-=======
   "version": "0.8.4",
   "description": "Polygon Miden Wasm SDK",
->>>>>>> a7403150
   "collaborators": [
     "Miden",
     "Demox Labs <hi@demoxlabs.xyz>"
