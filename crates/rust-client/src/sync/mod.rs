--- conflicted
+++ resolved
@@ -178,42 +178,6 @@
 
         Ok(Self {
             block_num,
-            committed_notes,
-            consumed_notes,
-            updated_accounts,
-            locked_accounts,
-            committed_transactions,
-        })
-    }
-}
-
-impl Serializable for SyncSummary {
-    fn write_into<W: miden_tx::utils::ByteWriter>(&self, target: &mut W) {
-        self.block_num.write_into(target);
-        self.received_notes.write_into(target);
-        self.committed_notes.write_into(target);
-        self.consumed_notes.write_into(target);
-        self.updated_accounts.write_into(target);
-        self.locked_accounts.write_into(target);
-        self.committed_transactions.write_into(target);
-    }
-}
-
-impl Deserializable for SyncSummary {
-    fn read_from<R: miden_tx::utils::ByteReader>(
-        source: &mut R,
-    ) -> Result<Self, DeserializationError> {
-        let block_num = BlockNumber::read_from(source)?;
-        let received_notes = Vec::<NoteId>::read_from(source)?;
-        let committed_notes = Vec::<NoteId>::read_from(source)?;
-        let consumed_notes = Vec::<NoteId>::read_from(source)?;
-        let updated_accounts = Vec::<AccountId>::read_from(source)?;
-        let locked_accounts = Vec::<AccountId>::read_from(source)?;
-        let committed_transactions = Vec::<TransactionId>::read_from(source)?;
-
-        Ok(Self {
-            block_num,
-            received_notes,
             committed_notes,
             consumed_notes,
             updated_accounts,
@@ -771,18 +735,12 @@
         }
         Ok(mismatched_accounts)
     }
-<<<<<<< HEAD
-=======
-}
-
-pub(crate) fn get_nullifier_prefix(nullifier: &Nullifier) -> u16 {
-    (nullifier.inner()[3].as_int() >> FILTER_ID_SHIFT) as u16
 }
 
 #[cfg(test)]
 mod test {
     use miden_objects::{
-        account::AccountId, block::BlockNumber, note::NoteId, transaction::TransactionId, Digest,
+        Digest, account::AccountId, block::BlockNumber, note::NoteId, transaction::TransactionId,
     };
     use miden_tx::utils::{Deserializable, Serializable, SliceReader};
 
@@ -792,19 +750,21 @@
     fn test_sync_summary_serialization_and_deserialization() {
         let summary = SyncSummary {
             block_num: BlockNumber::from(100),
-            received_notes: vec![NoteId::try_from_hex(
-                "0xc9d31c82c098e060c9b6e3af2710b3fc5009a1a6f82ef9465f8f35d1f5ba4a80",
-            )
-            .unwrap()],
-            committed_notes: vec![NoteId::try_from_hex(
-                "0xa3f91b76d0e24c5f8e7a6b3c92d8e0ff12a47b65c3d9f08e54a21b7f6e8c9d30",
-            )
-            .unwrap()],
-            consumed_notes: vec![NoteId::try_from_hex(
-                "0xf07e1c9a45b2d68f3e10a5b4c27d9e81f6a3b50c2d98e47f01c7a6b35d2e4f89",
-            )
-            .unwrap()],
-            updated_accounts: vec![AccountId::from_hex("0xec6eb17da58222800000ba8ef7e353").unwrap()],
+            committed_notes: vec![
+                NoteId::try_from_hex(
+                    "0xa3f91b76d0e24c5f8e7a6b3c92d8e0ff12a47b65c3d9f08e54a21b7f6e8c9d30",
+                )
+                .unwrap(),
+            ],
+            consumed_notes: vec![
+                NoteId::try_from_hex(
+                    "0xf07e1c9a45b2d68f3e10a5b4c27d9e81f6a3b50c2d98e47f01c7a6b35d2e4f89",
+                )
+                .unwrap(),
+            ],
+            updated_accounts: vec![
+                AccountId::from_hex("0xec6eb17da58222800000ba8ef7e353").unwrap(),
+            ],
             locked_accounts: vec![AccountId::from_hex("0x039613d3c276f1800000f2a56a3d7e").unwrap()],
             committed_transactions: vec![TransactionId::new(
                 Digest::default(),
@@ -822,5 +782,4 @@
 
         assert_eq!(summary, deserialized_summary);
     }
->>>>>>> 50f47e65
 }